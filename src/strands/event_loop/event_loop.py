--- conflicted
+++ resolved
@@ -16,12 +16,8 @@
 from ..telemetry.metrics import Trace
 from ..telemetry.tracer import get_tracer
 from ..tools.executor import run_tools, validate_and_prepare_tools
-<<<<<<< HEAD
-from ..types.content import Message, Messages
-from ..types.event_loop import EventLoopConfig, ParallelToolExecutorInterface
-=======
 from ..types.content import Message
->>>>>>> ebcd4c03
+from ..types.event_loop import EventLoopConfig
 from ..types.exceptions import ContextWindowOverflowException, EventLoopException, ModelThrottledException
 from ..types.streaming import Metrics, StopReason
 from ..types.tools import ToolGenerator, ToolResult, ToolUse
@@ -34,21 +30,7 @@
 logger = logging.getLogger(__name__)
 
 
-<<<<<<< HEAD
-def event_loop_cycle(
-    model: Model,
-    system_prompt: Optional[str],
-    messages: Messages,
-    tool_config: Optional[ToolConfig],
-    callback_handler: Callable[..., Any],
-    tool_handler: Optional[ToolHandler],
-    tool_execution_handler: Optional[ParallelToolExecutorInterface] = None,
-    event_loop_config: Optional[EventLoopConfig] = None,
-    **kwargs: Any,
-) -> Generator[dict[str, Any], None, None]:
-=======
 async def event_loop_cycle(agent: "Agent", kwargs: dict[str, Any]) -> AsyncGenerator[dict[str, Any], None]:
->>>>>>> ebcd4c03
     """Execute a single cycle of the event loop.
 
     This core function processes a single conversation turn, handling model inference, tool execution, and error
@@ -63,23 +45,9 @@
     7. Error handling and recovery
 
     Args:
-<<<<<<< HEAD
-        model: Provider for running model inference.
-        system_prompt: System prompt instructions for the model.
-        messages: Conversation history messages.
-        tool_config: Configuration for available tools.
-        callback_handler: Callback for processing events as they happen.
-        tool_handler: Handler for executing tools.
-        tool_execution_handler: Optional handler for parallel tool execution.
-        event_loop_config: Configuration for the event loop behavior.
-        **kwargs: Additional arguments including:
-
-            - event_loop_metrics: Metrics tracking object
-=======
         agent: The agent for which the cycle is being executed.
         kwargs: Additional arguments including:
 
->>>>>>> ebcd4c03
             - request_state: State maintained across cycles
             - event_loop_cycle_id: Unique ID for this cycle
             - event_loop_cycle_span: Current tracing Span for this cycle
@@ -130,21 +98,12 @@
     metrics: Metrics
 
     # Get event loop configuration or use defaults
-    config = event_loop_config or EventLoopConfig()
-    max_attempts = config.max_attempts
-    initial_delay = config.initial_delay
-    max_delay = config.max_delay
+    event_loop_config = agent.event_loop_config or EventLoopConfig()
 
     # Retry loop for handling throttling exceptions
-<<<<<<< HEAD
-    current_delay = initial_delay
-    for attempt in range(max_attempts):
-        model_id = model.config.get("model_id") if hasattr(model, "config") else None
-=======
-    current_delay = INITIAL_DELAY
-    for attempt in range(MAX_ATTEMPTS):
+    current_delay = event_loop_config.initial_delay
+    for attempt in range(event_loop_config.max_attempts):
         model_id = agent.model.config.get("model_id") if hasattr(agent.model, "config") else None
->>>>>>> ebcd4c03
         model_invoke_span = tracer.start_model_invoke_span(
             messages=agent.messages,
             parent_span=cycle_span,
@@ -174,7 +133,7 @@
             if model_invoke_span:
                 tracer.end_span_with_error(model_invoke_span, str(e), e)
 
-            if attempt + 1 == max_attempts:
+            if attempt + 1 == event_loop_config.max_attempts:
                 yield {"callback": {"force_stop": True, "force_stop_reason": str(e)}}
                 raise e
 
@@ -183,11 +142,11 @@
                 "| throttling exception encountered "
                 "| delaying before next retry",
                 current_delay,
-                max_attempts,
+                event_loop_config.max_attempts,
                 attempt + 1,
             )
             time.sleep(current_delay)
-            current_delay = min(current_delay * 2, max_delay)
+            current_delay = min(current_delay * 2, event_loop_config.max_delay)
 
             yield {"callback": {"event_loop_throttled_delay": current_delay, **kwargs}}
 
